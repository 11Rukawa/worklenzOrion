{
  "permissions": {
    "allow": [
      "Bash(find:*)",
      "Bash(npm run build:*)",
      "Bash(npm run type-check:*)",
      "Bash(npm run:*)",
<<<<<<< HEAD
      "Bash(move:*)",
      "Bash(mv:*)",
=======
      "Bash(grep:*)",
>>>>>>> cabd05e0
      "Bash(rm:*)"
    ],
    "deny": []
  }
}<|MERGE_RESOLUTION|>--- conflicted
+++ resolved
@@ -5,12 +5,9 @@
       "Bash(npm run build:*)",
       "Bash(npm run type-check:*)",
       "Bash(npm run:*)",
-<<<<<<< HEAD
       "Bash(move:*)",
       "Bash(mv:*)",
-=======
       "Bash(grep:*)",
->>>>>>> cabd05e0
       "Bash(rm:*)"
     ],
     "deny": []
