--- conflicted
+++ resolved
@@ -20,13 +20,11 @@
 const ProjectViewUpdates = React.lazy(
   () => import('@/pages/projects/project-view-1/updates/project-view-updates')
 );
-<<<<<<< HEAD
 const ProjectViewBacklog = React.lazy(
   () => import('@/pages/projects/projectView/backlog/TaskListV2')
-=======
+);
 const ProjectViewSprints = React.lazy(
     () => import('@/pages/projects/project-view-1/sprints/project-view-sprints')
->>>>>>> 9271c1e1
 );
 
 // type of a tab items
@@ -52,11 +50,8 @@
         files: 'Files',
         members: 'Members',
         updates: 'Updates',
-<<<<<<< HEAD
         backlog: 'Backlog',
-=======
         sprints: 'Sprints',
->>>>>>> 9271c1e1
       };
       return fallbacks[key] || key;
     }
@@ -132,25 +127,22 @@
       React.createElement(ProjectViewUpdates)
     ),
   },
-<<<<<<< HEAD
   {
     index: 6,
     key: 'backlog',
     label: getTabLabel('backlog'),
     element: React.createElement(BacklogV2)
-  }
-=======
-    {
-        index: 7,
-        key: 'sprints',
-        label: getTabLabel('sprints'),
-        element: React.createElement(
-            Suspense,
-            { fallback: React.createElement(InlineSuspenseFallback) },
-            React.createElement(ProjectViewSprints)
-        ),
-    },
->>>>>>> 9271c1e1
+  },
+  {
+      index: 7,
+      key: 'sprints',
+      label: getTabLabel('sprints'),
+      element: React.createElement(
+          Suspense,
+          { fallback: React.createElement(InlineSuspenseFallback) },
+          React.createElement(ProjectViewSprints)
+      ),
+  },
 ];
 
 // Function to update tab labels when language changes
