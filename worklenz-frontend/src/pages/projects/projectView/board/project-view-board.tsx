--- conflicted
+++ resolved
@@ -1,8 +1,4 @@
-<<<<<<< HEAD
 import { useEffect, useState, useRef, useMemo, useCallback, lazy, Suspense } from 'react';
-=======
-import { useEffect, useState, useRef, useCallback } from 'react';
->>>>>>> 75c8e678
 import { useAppSelector } from '@/hooks/useAppSelector';
 
 const TaskListFilters = lazy(() => import('../taskList/task-list-filters/task-list-filters'));
