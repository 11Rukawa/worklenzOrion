--- conflicted
+++ resolved
@@ -424,18 +424,10 @@
                   value={searchTerm}
                   onChange={e => setSearchTerm(e.target.value)}
                   placeholder={`Search ${section.label.toLowerCase()}...`}
-<<<<<<< HEAD
                   className={`w-full pl-8 pr-2 py-1 rounded border focus:outline-none focus:ring-2 focus:ring-blue-500 transition-colors duration-150 ${isDarkMode
                     ? 'bg-gray-700 text-gray-100 placeholder-gray-400 border-gray-600'
                     : 'bg-white text-gray-900 placeholder-gray-400 border-gray-300'
                     }`}
-=======
-                  className={`w-full pl-8 pr-2 py-1 rounded border focus:outline-none focus:ring-2 focus:ring-blue-500 transition-colors duration-150 ${
-                    isDarkMode
-                      ? 'bg-[#141414] text-[#d9d9d9] placeholder-gray-400 border-[#303030]'
-                      : 'bg-white text-gray-900 placeholder-gray-400 border-gray-300'
-                  }`}
->>>>>>> 207e0383
                 />
               </div>
             </div>
@@ -570,18 +562,10 @@
               value={localValue}
               onChange={(e) => setLocalValue(e.target.value)}
               placeholder={placeholder}
-<<<<<<< HEAD
               className={`w-full pr-4 pl-8 py-1 rounded border focus:outline-none focus:ring-2 focus:ring-blue-500 transition-colors duration-150 ${isDarkMode
                 ? 'bg-gray-700 text-gray-100 placeholder-gray-400 border-gray-600'
                 : 'bg-white text-gray-900 placeholder-gray-400 border-gray-300'
                 }`}
-=======
-              className={`w-full pr-4 pl-8 py-1 rounded border focus:outline-none focus:ring-2 focus:ring-blue-500 transition-colors duration-150 ${
-                isDarkMode
-                  ? 'bg-[#141414] text-[#d9d9d9] placeholder-gray-400 border-[#303030]'
-                  : 'bg-white text-gray-900 placeholder-gray-400 border-gray-300'
-              }`}
->>>>>>> 207e0383
             />
             {localValue && (
               <button
@@ -1117,18 +1101,11 @@
                 type="checkbox"
                 checked={showArchived}
                 onChange={toggleArchived}
-<<<<<<< HEAD
-                className={`w-3.5 h-3.5 text-blue-600 rounded focus:ring-blue-500 transition-colors duration-150 ${isDarkMode
-                  ? 'border-gray-600 bg-gray-700 focus:ring-offset-gray-800'
-                  : 'border-gray-300 bg-white focus:ring-offset-white'
-                  }`}
-=======
                 className={`w-3.5 h-3.5 text-blue-600 rounded focus:ring-blue-500 transition-colors duration-150 ${
                   isDarkMode 
                     ? 'border-[#303030] bg-[#141414] focus:ring-offset-gray-800' 
                     : 'border-gray-300 bg-white focus:ring-offset-white'
                 }`}
->>>>>>> 207e0383
               />
               <span className={`text-xs ${themeClasses.optionText}`}>
                 Show archived
