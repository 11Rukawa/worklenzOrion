<!doctype html>
<html lang="en">
<<<<<<< HEAD
=======
  <head>
    <meta charset="utf-8" />
    <link rel="icon" href="./favicon.ico" />
    <meta name="viewport" content="width=device-width, initial-scale=1" />
    <meta name="theme-color" content="#2b2b2b" />
    <link rel="preconnect" href="https://fonts.googleapis.com" />
    <link rel="preconnect" href="https://fonts.gstatic.com" crossorigin />
    <link
      href="https://fonts.googleapis.com/css2?family=Inter:wght@100;200;300;400;500;600;700;800;900&display=swap"
      rel="stylesheet"
    />
    <title>Worklenz</title>
    <!-- Environment configuration -->
    <script src="/env-config.js"></script>
    <!-- Google Analytics -->
    <script>
      // Function to initialize Google Analytics
      function initGoogleAnalytics() {
        // Load the Google Analytics script
        const script = document.createElement('script');
        script.async = true;
        
        // Determine which tracking ID to use based on the environment
        const isProduction = window.location.hostname === 'worklenz.com' || 
                           window.location.hostname === 'app.worklenz.com';
        
        const trackingId = isProduction 
          ? 'G-XXXXXXXXXX'
          : 'G-3LM2HGWEXG'; // Open source tracking ID
        
        script.src = `https://www.googletagmanager.com/gtag/js?id=${trackingId}`;
        document.head.appendChild(script);

        // Initialize Google Analytics
        window.dataLayer = window.dataLayer || [];
        function gtag(){dataLayer.push(arguments);}
        gtag('js', new Date());
        gtag('config', trackingId);
      }

      // Initialize analytics
      initGoogleAnalytics();

      // Function to show privacy notice
      function showPrivacyNotice() {
        const notice = document.createElement('div');
        notice.style.cssText = `
          position: fixed;
          bottom: 16px;
          right: 16px;
          background: #222;
          color: #f5f5f5;
          padding: 12px 16px 10px 16px;
          border-radius: 7px;
          box-shadow: 0 2px 8px rgba(0,0,0,0.18);
          z-index: 1000;
          max-width: 320px;
          font-family: Inter, sans-serif;
          border: 1px solid #333;
          font-size: 0.95rem;
        `;
        notice.innerHTML = `
          <div style="margin-bottom: 6px; font-weight: 600; color: #fff; font-size: 1rem;">Analytics Notice</div>
          <div style="margin-bottom: 8px; color: #f5f5f5;">This app uses Google Analytics for anonymous usage stats. No personal data is tracked.</div>
          <button id="analytics-notice-btn" style="padding: 5px 14px; background: #1890ff; color: white; border: none; border-radius: 3px; cursor: pointer; font-size: 0.95rem;">Got it</button>
        `;
        document.body.appendChild(notice);
        // Add event listener to button
        const btn = notice.querySelector('#analytics-notice-btn');
        btn.addEventListener('click', function(e) {
          e.preventDefault();
          localStorage.setItem('privacyNoticeShown', 'true');
          notice.remove();
        });
      }

      // Wait for DOM to be ready
      document.addEventListener('DOMContentLoaded', function() {
        // Check if we should show the notice
        const isProduction = window.location.hostname === 'worklenz.com' || 
                           window.location.hostname === 'app.worklenz.com';
        const noticeShown = localStorage.getItem('privacyNoticeShown') === 'true';
        
        // Show notice if not in production and not shown before
        if (!isProduction && !noticeShown) {
          showPrivacyNotice();
        }
      });
    </script>
  </head>
>>>>>>> 5d0777f6

<head>
  <meta charset="utf-8" />
  <link rel="icon" href="./favicon.ico" />
  <meta name="viewport" content="width=device-width, initial-scale=1" />
  <meta name="theme-color" content="#2b2b2b" />
  <link rel="preconnect" href="https://fonts.googleapis.com" />
  <link rel="preconnect" href="https://fonts.gstatic.com" crossorigin />
  <link href="https://fonts.googleapis.com/css2?family=Inter:wght@100;200;300;400;500;600;700;800;900&display=swap"
    rel="stylesheet" />
  <title>Worklenz</title>

  <!-- Environment configuration -->
  <script src="/env-config.js"></script>
  <!-- Unregister service worker -->
  <script src="/unregister-sw.js"></script>
  <!-- Microsoft Clarity -->
  <script type="text/javascript">
    if (window.location.hostname === 'app.worklenz.com') {
      (function (c, l, a, r, i, t, y) {
        c[a] = c[a] || function () { (c[a].q = c[a].q || []).push(arguments) };
        t = l.createElement(r); t.async = 1; t.src = "https://www.clarity.ms/tag/dx77073klh";
        y = l.getElementsByTagName(r)[0]; y.parentNode.insertBefore(t, y);
      })(window, document, "clarity", "script", "dx77073klh");
    }
  </script>
  <!-- Google Analytics (only on production) -->
  <script type="text/javascript">
    if (window.location.hostname === 'app.worklenz.com') {
      var gaScript = document.createElement('script');
      gaScript.async = true;
      gaScript.src = 'https://www.googletagmanager.com/gtag/js?id=G-7KSRKQ1397';
      document.head.appendChild(gaScript);
      
      gaScript.onload = function() {
        window.dataLayer = window.dataLayer || [];
        function gtag(){dataLayer.push(arguments);}
        gtag('js', new Date());
        gtag('config', 'G-7KSRKQ1397');
      };
    }
  </script>
</head>

<body>
  <noscript>You need to enable JavaScript to run this app.</noscript>
  <div id="root"></div>
  <script type="module" src="./src/index.tsx"></script>
  <script type="text/javascript">
    if (window.location.hostname === 'app.worklenz.com') {
      var hs = document.createElement('script');
      hs.type = 'text/javascript';
      hs.id = 'hs-script-loader';
      hs.async = true;
      hs.defer = true;
      hs.src = '//js.hs-scripts.com/22348300.js';
      document.body.appendChild(hs);
    }
  </script>
</body>

</html><|MERGE_RESOLUTION|>--- conflicted
+++ resolved
@@ -1,7 +1,5 @@
 <!doctype html>
 <html lang="en">
-<<<<<<< HEAD
-=======
   <head>
     <meta charset="utf-8" />
     <link rel="icon" href="./favicon.ico" />
@@ -92,7 +90,6 @@
       });
     </script>
   </head>
->>>>>>> 5d0777f6
 
 <head>
   <meta charset="utf-8" />
